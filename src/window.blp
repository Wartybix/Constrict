--- conflicted
+++ resolved
@@ -15,47 +15,17 @@
 template $ConstrictWindow: Adw.ApplicationWindow {
   title: _("Constrict");
   default-width: 1000;
-  default-height: 650;
+  default-height: 700;
   width-request: 360;
   height-request: 294;
 
-<<<<<<< HEAD
   Adw.Breakpoint window_breakpoint {
-    condition ("max-width: 800sp")
-
-    setters {
-      split_view.collapsed: true;
-      show_sidebar_button.visible: true;
-    }
-  }
-
-  content: Adw.ToolbarView {
-    top-bar-style: raised;
-
-    [top]
-    Adw.HeaderBar {
-      title-widget: Adw.WindowTitle window_title {};
-
-      [start]
-      ToggleButton show_sidebar_button {
-        icon-name: "sidebar-show-symbolic";
-        tooltip-text: _("Toggle Settings Pane");
-        active: true;
-        visible: false;
-      }
-
-      [end]
-      MenuButton {
-        primary: true;
-        icon-name: "open-menu-symbolic";
-        tooltip-text: _("Main Menu");
-        menu-model: primary_menu;
-=======
-  Adw.Breakpoint {
-    condition ("max-width: 700sp")
+    condition ("max-width: 750sp")
+
     setters {
       split_view.collapsed: true;
       split_view.max-sidebar-width: 300;
+      show_sidebar_button.visible: true;
     }
   }
 
@@ -81,7 +51,6 @@
           tooltip-text: _("Main Menu");
           menu-model: primary_menu;
         }
->>>>>>> 9c164eb3
       }
 
       content: ScrolledWindow {
@@ -240,6 +209,7 @@
           icon-name: "sidebar-show-symbolic";
           tooltip-text: _("Toggle Settings Pane");
           active: true;
+          visible: false;
         }
       }
 
